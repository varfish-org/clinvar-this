"""Support for I/O of the minimal TSV format to define submissions."""

import csv
import datetime
import enum
import pathlib
import re
import typing
import uuid

import attrs
import cattrs
from logzero import logger

from clinvar_api.models import (
    AffectedStatus,
    AlleleOrigin,
    Assembly,
    Chromosome,
    CitationDb,
    ClinicalSignificanceDescription,
    CollectionMethod,
    ConditionDb,
    ModeOfInheritance,
    RecordStatus,
    ReleaseStatus,
    SubmissionAssertionCriteria,
    SubmissionChromosomeCoordinates,
    SubmissionCitation,
    SubmissionClinicalSignificance,
    SubmissionClinvarSubmission,
    SubmissionCondition,
    SubmissionConditionSet,
    SubmissionContainer,
    SubmissionObservedIn,
    SubmissionVariant,
    SubmissionVariantSet,
)
from clinvar_api.models.sub_payload import SubmissionClinicalFeature
from clinvar_api.msg.sub_payload import (
    ClinicalFeaturesAffectedStatus,
    ClinicalFeaturesDb,
    VariantType,
)
from clinvar_this import exceptions


@attrs.frozen
class SeqVarTsvRecord:
    """Record for reading sequence variant TSV."""

    #: Assembly
    assembly: Assembly
    #: Chromosome
    chromosome: Chromosome
    #: Position
    pos: int
    #: Reference allele bases
    ref: str
    #: Alternative allele bases
    alt: str
    #: OMIM ID
    omim: typing.List[str]
    #: Mode of inheritance
    inheritance: typing.Optional[ModeOfInheritance]
    #: Clinical significance
    clinical_significance_description: ClinicalSignificanceDescription
    #: Local identifier of variant-condition pair.
    local_key: typing.Optional[str] = None
    #: Additional columns
    extra_data: typing.Dict[str, str] = attrs.field(factory=dict)
    #: Date of last evaluation of clinical significance
    clinical_significance_date_last_evaluated: typing.Optional[str] = None
    #: Additional comment of clinical significance
    clinical_significance_comment: typing.Optional[str] = None
    #: HPO terms for clinical features
    hpo_terms: typing.Optional[typing.List[str]] = None
<<<<<<< HEAD
    #: Pubmed PMID for literature references
    pmids: typing.Optional[typing.List[str]] = None
=======
    #: Existing ClinVar SCV accession
    accession: typing.Optional[str] = None
>>>>>>> 1ef8b8f7


@attrs.frozen
class StrucVarTsvRecord:
    """Record for reading structural variant TSV."""

    #: Assembly
    assembly: Assembly
    #: Chromosome
    chromosome: Chromosome
    #: Start position
    start: int
    #: Stop position
    stop: int
    #: Variant type
    sv_type: VariantType
    #: OMIM ID
    omim: typing.List[str]
    #: Mode of inheritance
    inheritance: typing.Optional[ModeOfInheritance]
    #: Clinical significance
    clinical_significance_description: ClinicalSignificanceDescription
    #: Local identifier of variant-condition pair.
    local_key: typing.Optional[str] = None
    #: Additional columns
    extra_data: typing.Dict[str, str] = attrs.field(factory=dict)
    #: Date of last evaluation of clinical significance
    clinical_significance_date_last_evaluated: typing.Optional[str] = None
    #: Additional comment of clinical significance
    clinical_significance_comment: typing.Optional[str] = None
    #: HPO terms for clinical features
    hpo_terms: typing.Optional[typing.List[str]] = None
<<<<<<< HEAD
    #: Pubmed PMID for literature references
    pmids: typing.Optional[typing.List[str]] = None
=======
    #: Existing ClinVar SCV accession
    accession: typing.Optional[str] = None
>>>>>>> 1ef8b8f7


@attrs.frozen
class SeqVarHeaderColumn:
    """Header column of sequence variant TSV."""

    #: Interpreted header names from TSV
    header_names: typing.Tuple[str]
    #: The corresponding key in in ``TsvRecord``
    key: str
    #: Whether the header is required
    required: bool
    #: Type converter on import
    converter: typing.Callable[[str], typing.Any]
    #: Extractor on export
    extractor: typing.Callable[[SeqVarTsvRecord], str]

    @property
    def canonical_name(self):
        """The first entry in ``header_names`` is the canonical one."""
        return self.header_names[0]


@attrs.frozen
class StrucVarHeaderColumn:
    """Header column of structural variant TSV."""

    #: Interpreted header names from TSV
    header_names: typing.Tuple[str]
    #: The corresponding key in in ``TsvRecord``
    key: str
    #: Whether the header is required
    required: bool
    #: Type converter on import
    converter: typing.Callable[[str], typing.Any]
    #: Extractor on export
    extractor: typing.Callable[[StrucVarTsvRecord], str]

    @property
    def canonical_name(self):
        """The first entry in ``header_names`` is the canonical one."""
        return self.header_names[0]


def _str_list(val: str, pat: str = r"[;,]") -> typing.List[str]:
    """Split a string and return list of trimmed entries"""
    if not val:
        return []
    else:
        return [x.strip() for x in re.split(pat, val)]


def _uuid4_if_falsy(value: typing.Optional[str] = None) -> typing.Union[str, uuid.UUID]:
    """Return a new UUID4 if ``value`` is falsy."""
    if value:
        return value
    else:
        return uuid.uuid4()


def _today_if_falsy(value: typing.Optional[str] = None) -> str:
    """Return string with today's date if ``value`` is falsy."""
    if value:
        return value
    else:
        return datetime.datetime.now().strftime("%Y-%m-%d")


def _enum_value(e: enum.Enum) -> str:
    return str(e.value)


def _enum_value_or_empty(e: typing.Optional[enum.Enum]) -> str:
    if e:
        return str(e.value)
    else:
        return ""


def _join_list(xs: typing.List[typing.Any]) -> str:
    return ",".join([str(x).strip() for x in xs])


#: The header columns for sequence variant TSV files.
SEQ_VAR_HEADER_COLUMNS: typing.Tuple[SeqVarHeaderColumn, ...] = (
    SeqVarHeaderColumn(
        header_names=("ASSEMBLY",),
        key="assembly",
        required=True,
        converter=str,
        extractor=lambda r: _enum_value(r.assembly),
    ),
    SeqVarHeaderColumn(
        header_names=("CHROM",),
        key="chromosome",
        required=True,
        converter=str,
        extractor=lambda r: _enum_value(r.chromosome),
    ),
    SeqVarHeaderColumn(
        header_names=("POS",),
        key="pos",
        required=True,
        converter=int,
        extractor=lambda r: str(r.pos),
    ),
    SeqVarHeaderColumn(
        header_names=("REF",),
        key="ref",
        required=True,
        converter=str,
        extractor=lambda r: str(r.ref),
    ),
    SeqVarHeaderColumn(
        header_names=("ALT",),
        key="alt",
        required=True,
        converter=str,
        extractor=lambda r: str(r.alt),
    ),
    SeqVarHeaderColumn(
        header_names=("OMIM",),
        key="omim",
        required=True,
        converter=_str_list,
        extractor=lambda r: _join_list(r.omim),
    ),
    SeqVarHeaderColumn(
        header_names=("MOI",),
        key="inheritance",
        required=True,
        converter=lambda x: x or None,
        extractor=lambda r: _enum_value_or_empty(r.inheritance),
    ),
    SeqVarHeaderColumn(
        header_names=("CLIN_SIG",),
        key="clinical_significance_description",
        required=True,
        converter=lambda r: r or None,
        extractor=lambda r: _enum_value_or_empty(r.clinical_significance_description),
    ),
    SeqVarHeaderColumn(
        header_names=("CLIN_EVAL",),
        key="clinical_significance_date_last_evaluated",
        required=False,
        converter=_today_if_falsy,
        extractor=lambda r: str(r.clinical_significance_date_last_evaluated or ""),
    ),
    SeqVarHeaderColumn(
        header_names=("CLIN_COMMENT",),
        key="clinical_significance_comment",
        required=False,
        converter=lambda x: x or None,
        extractor=lambda r: str(r.clinical_significance_comment or ""),
    ),
    SeqVarHeaderColumn(
        header_names=("KEY",),
        key="local_key",
        required=False,
        converter=_uuid4_if_falsy,
        extractor=lambda r: str(r.local_key),
    ),
    SeqVarHeaderColumn(
        header_names=("HPO",),
        key="hpo_terms",
        required=False,
        converter=_str_list,
        extractor=lambda r: _join_list(r.hpo_terms or []),
    ),
    SeqVarHeaderColumn(
<<<<<<< HEAD
        header_names=("PMID",),
        key="pmids",
        required=False,
        converter=_str_list,
        extractor=lambda r: _join_list(r.pmids or []),
=======
        header_names=("ACCESSION",),
        key="accession",
        required=False,
        converter=str,
        extractor=lambda r: str(r.accession or ""),
>>>>>>> 1ef8b8f7
    ),
)

#: The header columns for structural variant TSV files.
STRUC_VAR_HEADER_COLUMNS: typing.Tuple[StrucVarHeaderColumn, ...] = (
    StrucVarHeaderColumn(
        header_names=("ASSEMBLY",),
        key="assembly",
        required=True,
        converter=str,
        extractor=lambda r: _enum_value(r.assembly),
    ),
    StrucVarHeaderColumn(
        header_names=("CHROM",),
        key="chromosome",
        required=True,
        converter=str,
        extractor=lambda r: _enum_value(r.chromosome),
    ),
    StrucVarHeaderColumn(
        header_names=("START",),
        key="start",
        required=True,
        converter=int,
        extractor=lambda r: str(r.start),
    ),
    StrucVarHeaderColumn(
        header_names=("STOP",),
        key="stop",
        required=True,
        converter=int,
        extractor=lambda r: str(r.stop),
    ),
    StrucVarHeaderColumn(
        header_names=("SV_TYPE",),
        key="sv_type",
        required=True,
        converter=str,
        extractor=lambda r: _enum_value_or_empty(r.sv_type),
    ),
    StrucVarHeaderColumn(
        header_names=("OMIM",),
        key="omim",
        required=True,
        converter=_str_list,
        extractor=lambda r: _join_list(r.omim),
    ),
    StrucVarHeaderColumn(
        header_names=("MOI",),
        key="inheritance",
        required=True,
        converter=lambda x: x or None,
        extractor=lambda r: _enum_value_or_empty(r.inheritance),
    ),
    StrucVarHeaderColumn(
        header_names=("CLIN_SIG",),
        key="clinical_significance_description",
        required=True,
        converter=str,
        extractor=lambda r: _enum_value_or_empty(r.clinical_significance_description),
    ),
    StrucVarHeaderColumn(
        header_names=("CLIN_EVAL",),
        key="clinical_significance_date_last_evaluated",
        required=False,
        converter=_today_if_falsy,
        extractor=lambda r: str(r.clinical_significance_date_last_evaluated or ""),
    ),
    StrucVarHeaderColumn(
        header_names=("CLIN_COMMENT",),
        key="clinical_significance_comment",
        required=False,
        converter=lambda x: x or None,
        extractor=lambda r: str(r.clinical_significance_comment or ""),
    ),
    StrucVarHeaderColumn(
        header_names=("KEY",),
        key="local_key",
        required=False,
        converter=_uuid4_if_falsy,
        extractor=lambda r: str(r.local_key),
    ),
    StrucVarHeaderColumn(
        header_names=("HPO",),
        key="hpo_terms",
        required=False,
        converter=_str_list,
        extractor=lambda r: _join_list(r.omim),
    ),
    StrucVarHeaderColumn(
<<<<<<< HEAD
        header_names=("PMID",),
        key="hpo_terms",
        required=False,
        converter=_str_list,
        extractor=lambda r: _join_list(r.pmids or []),
=======
        header_names=("ACCESSION",),
        key="accession",
        required=False,
        converter=str,
        extractor=lambda r: str(r.accession or ""),
>>>>>>> 1ef8b8f7
    ),
)


class TsvType(enum.Enum):
    """Type of TSV file."""

    #: Sequence variants.
    SEQ_VAR = "seqvar"
    #: Structural variants.
    STRUC_VAR = "strucvar"


def guess_tsv_type(path: str) -> typing.Optional[TsvType]:
    """Guess TSV type."""
    with open(path, "rt") as inputf:
        arr = inputf.readline().strip().split("\t")
    try:
        _map_seq_var_header(arr)
        return TsvType.SEQ_VAR
    except exceptions.InvalidFormat:
        try:
            _map_struc_var_header(arr)
            return TsvType.STRUC_VAR
        except exceptions.InvalidFormat:
            return None


def _map_seq_var_header(
    header: typing.List[str],
) -> typing.List[typing.Optional[SeqVarHeaderColumn]]:
    """Map header row from sequence variant TSV file to header columns

    Map to ``None`` for extra data columns.  Raises if a required column is missing.
    """
    seen_required = {
        column.canonical_name: False for column in SEQ_VAR_HEADER_COLUMNS if column.required
    }
    by_name = {name: column for column in SEQ_VAR_HEADER_COLUMNS for name in column.header_names}
    result = []
    for entry in header:
        column = by_name.get(entry)
        if column:
            seen_required[column.canonical_name] = True
        result.append(column)

    missing_columns = [name for name, seen in seen_required.items() if not seen]
    if missing_columns:
        raise exceptions.InvalidFormat(f"Missing columns in TSV file: {missing_columns}")

    return result


def _map_struc_var_header(
    header: typing.List[str],
) -> typing.List[typing.Optional[StrucVarHeaderColumn]]:
    """Map header row from structural variant TSV file to header columns

    Map to ``None`` for extra data columns.  Raises if a required column is missing.
    """
    seen_required = {
        column.canonical_name: False for column in STRUC_VAR_HEADER_COLUMNS if column.required
    }
    by_name = {name: column for column in STRUC_VAR_HEADER_COLUMNS for name in column.header_names}
    result = []
    for entry in header:
        column = by_name.get(entry)
        if column:
            seen_required[column.canonical_name] = True
        result.append(column)

    missing_columns = [name for name, seen in seen_required.items() if not seen]
    if missing_columns:
        raise exceptions.InvalidFormat(f"Missing columns in TSV file: {missing_columns}")

    return result


def _read_seq_var_tsv_file(inputf: typing.TextIO) -> typing.List[SeqVarTsvRecord]:
    """Read sequence variant TSV from the given file."""

    def row_empty(row: typing.List[str]) -> bool:
        return not row or not [val.strip() for val in row if val.strip()]

    reader = csv.reader(inputf, delimiter="\t")
    header_row = None
    headers = None

    result: typing.List[SeqVarTsvRecord] = []
    for lineno, row in enumerate(reader):
        if row_empty(row):
            continue  # skip empty lines
        if header_row:
            raw_record = {}
            extra_data = {}
            if len(row) != len(header_row):
                raise exceptions.InvalidFormat(f"Wrong number of rows in line {lineno+1}")
            for value, header, header_name in zip(row, headers, header_row):
                if header:
                    raw_record[header.key] = header.converter(value)
                else:
                    extra_data[header_name] = value
            record = cattrs.structure(raw_record, SeqVarTsvRecord)
            result.append(attrs.evolve(record, extra_data=extra_data))
        else:
            header_row = row
            headers = _map_seq_var_header(row)
    return result


def _read_struc_var_tsv_file(inputf: typing.TextIO) -> typing.List[StrucVarTsvRecord]:
    """Read structural variant TSV from the given file."""

    def row_empty(row: typing.List[str]) -> bool:
        return not row or not [val.strip() for val in row if val.strip()]

    reader = csv.reader(inputf, delimiter="\t")
    header_row = None
    headers = None

    result: typing.List[StrucVarTsvRecord] = []
    for lineno, row in enumerate(reader):
        if row_empty(row):
            continue  # skip empty lines
        if header_row:
            raw_record = {}
            extra_data = {}
            if len(row) != len(header_row):
                raise exceptions.InvalidFormat(f"Wrong number of rows in line {lineno+1}")
            for value, header, header_name in zip(row, headers, header_row):
                if header:
                    raw_record[header.key] = header.converter(value)
                else:
                    extra_data[header_name] = value
            record = cattrs.structure(raw_record, StrucVarTsvRecord)
            result.append(attrs.evolve(record, extra_data=extra_data))
        else:
            header_row = row
            headers = _map_struc_var_header(row)
    return result


def read_seq_var_tsv(
    *,
    file: typing.Optional[typing.TextIO] = None,
    path: typing.Union[None, str, pathlib.Path] = None,
) -> typing.List[SeqVarTsvRecord]:
    """Read sequence variant TSV from either file or path"""
    if file:
        return _read_seq_var_tsv_file(file)
    elif path:
        with pathlib.Path(path).open("rt") as inputf:
            return _read_seq_var_tsv_file(inputf)
    else:
        raise TypeError("You have to provide either file or path")


def read_struc_var_tsv(
    *,
    file: typing.Optional[typing.TextIO] = None,
    path: typing.Union[None, str, pathlib.Path] = None,
) -> typing.List[StrucVarTsvRecord]:
    """Read structural variant TSV from either file or path"""
    if file:
        return _read_struc_var_tsv_file(file)
    elif path:
        with pathlib.Path(path).open("rt") as inputf:
            return _read_struc_var_tsv_file(inputf)
    else:
        raise TypeError("You have to provide either file or path")


def _write_seq_var_tsv_file(tsv_records: typing.Iterable[SeqVarTsvRecord], outputf: typing.TextIO):
    """Write sequence variant records as TSV to the given file."""
    extra_keys = []
    for record in tsv_records:
        if record.extra_data:
            for key in record.extra_data:
                if key not in extra_keys:
                    extra_keys.append(key)
    writer = csv.writer(outputf, delimiter="\t")
    writer.writerow([h.canonical_name for h in SEQ_VAR_HEADER_COLUMNS] + extra_keys)
    for record in tsv_records:
        row = [hc.extractor(record) for hc in SEQ_VAR_HEADER_COLUMNS] + [
            record.extra_data.get(extra_key, "") for extra_key in extra_keys
        ]
        writer.writerow(row)


def _write_struc_var_tsv_file(
    tsv_records: typing.Iterable[StrucVarTsvRecord], outputf: typing.TextIO
):
    """Write structural variant records as TSV to the given file."""
    extra_keys = []
    for record in tsv_records:
        if record.extra_data:
            for key in record.extra_data:
                if key not in extra_keys:
                    extra_keys.append(key)
    writer = csv.writer(outputf, delimiter="\t")
    writer.writerow([h.canonical_name for h in STRUC_VAR_HEADER_COLUMNS] + extra_keys)
    for record in tsv_records:
        row = [hc.extractor(record) for hc in STRUC_VAR_HEADER_COLUMNS] + [
            record.extra_data.get(extra_key, "") for extra_key in extra_keys
        ]
        writer.writerow(row)


def write_seq_var_tsv(
    tsv_records: typing.Iterable[SeqVarTsvRecord],
    *,
    file: typing.Optional[typing.TextIO] = None,
    path: typing.Union[None, str, pathlib.Path] = None,
):
    """Write sequence variant TSV to either file or path"""
    if file:
        return _write_seq_var_tsv_file(tsv_records, file)
    elif path:
        with pathlib.Path(path).open("wt") as outputf:
            return _write_seq_var_tsv_file(tsv_records, outputf)
    else:
        raise TypeError("You have to provide either file or path")


def write_struc_var_tsv(
    tsv_records: typing.Iterable[StrucVarTsvRecord],
    *,
    file: typing.Optional[typing.TextIO] = None,
    path: typing.Union[None, str, pathlib.Path] = None,
):
    """Write structural variant TSV to either file or path"""
    if file:
        return _write_struc_var_tsv_file(tsv_records, file)
    elif path:
        with pathlib.Path(path).open("wt") as outputf:
            return _write_struc_var_tsv_file(tsv_records, outputf)
    else:
        raise TypeError("You have to provide either file or path")


@attrs.define(frozen=True)
class BatchMetadata:
    """Batch-wide settings for TSV import.

    The properties will be assigned to all variants/samples in the batch.
    """

    #: The collection method
    collection_method: typing.Optional[CollectionMethod] = None
    #: The allele origin
    allele_origin: typing.Optional[AlleleOrigin] = None
    #: The release status
    release_status: typing.Optional[ReleaseStatus] = None


#: Default values for ``BatchMetadata`` to use optional.
BATCH_METADATA_DEFAULTS: typing.Dict[str, typing.Any] = {
    "collection_method": CollectionMethod.NOT_PROVIDED,
    "allele_origin": AlleleOrigin.GERMLINE,
    "release_status": ReleaseStatus.PUBLIC,
}


def batch_metadata_from_mapping(
    keys_values: typing.Iterable[str], *, use_defaults: bool = False
) -> BatchMetadata:
    """Convert configuration from ``KEY=VALUE`` strings to ``BatchMetadata``

    Default values can be used (should be on import but not on update).
    """
    field_types = {f.name: f.type for f in attrs.fields(BatchMetadata)}
    kwargs = {}
    for key_value in keys_values:
        if "=" not in key_value:
            raise exceptions.ArgumentsError(f"Invalid key/value pair in {key_value}")
        key, value = key_value.split("=")
        if key in field_types:
            try:
                kwargs[key] = cattrs.structure(value, field_types[key])
            except ValueError:
                raise exceptions.ArgumentsError(f"Failed to parse {value} as for key {key}")
    if use_defaults:
        for key, value in BATCH_METADATA_DEFAULTS.items():
            kwargs.setdefault(key, value)
    return BatchMetadata(**kwargs)


def seq_var_tsv_records_to_submission_container(
    tsv_records: typing.List[SeqVarTsvRecord],
    batch_metadata: BatchMetadata,
) -> SubmissionContainer:
    """Convert seq. var. TSV records to submission container data structure."""

    def record_condition(record: SeqVarTsvRecord) -> SubmissionCondition:
        """Construct ``SubmissionCondition`` from ``TsvRecord``."""
        if not record.omim or record.omim == ["not provided"]:
            return SubmissionCondition(name="not provided")
        else:
            return SubmissionCondition(db=ConditionDb.OMIM, id=record.omim[0])

    def record_pubmed_citations(
        record: SeqVarTsvRecord,
    ) -> typing.Optional[typing.List[SubmissionCitation]]:
        if record.pmids:
            return [
                SubmissionCitation(
                    db=CitationDb.PUBMED,
                    id=pmid,
                )
                for pmid in record.pmids
            ]
        else:
            return None

    def record_clinical_features(
        record: SeqVarTsvRecord,
    ) -> typing.Optional[typing.List[SubmissionClinicalFeature]]:
        """Construct ``typing.Optional[typing.List[SubmissionClinicalFeature]]`` from ``TsvRecord``."""
        if record.hpo_terms:
            return [
                SubmissionClinicalFeature(
                    clinical_features_affected_status=ClinicalFeaturesAffectedStatus.PRESENT,
                    db=ClinicalFeaturesDb.HP,
                    id=hpo_term,
                )
                for hpo_term in record.hpo_terms
            ]
        else:
            return None

    allele_origin = batch_metadata.allele_origin or BATCH_METADATA_DEFAULTS["batch_metadata"]
    collection_method = (
        batch_metadata.collection_method or BATCH_METADATA_DEFAULTS["collection_method"]
    )
    release_status = batch_metadata.release_status or BATCH_METADATA_DEFAULTS["release_status"]

    return SubmissionContainer(
        assertion_criteria=SubmissionAssertionCriteria(
            # The following should come from the profile, cf.
            #
            # https://github.com/bihealth/clinvar-this/issues/36
            db=CitationDb.PUBMED,
            id="25741868",
        ),
        clinvar_submission_release_status=release_status,
        clinvar_submission=[
            SubmissionClinvarSubmission(
                clinvar_accession=record.accession,
                local_id=str(_uuid4_if_falsy()),
                local_key=record.local_key,
                condition_set=SubmissionConditionSet(condition=[record_condition(record)]),
                observed_in=[
                    SubmissionObservedIn(
                        affected_status=AffectedStatus.YES,
                        allele_origin=allele_origin,
                        collection_method=collection_method,
                        clinical_features=record_clinical_features(record),
                    )
                ],
                clinical_significance=SubmissionClinicalSignificance(
                    clinical_significance_description=record.clinical_significance_description,
                    mode_of_inheritance=record.inheritance,
                    citation=record_pubmed_citations(record),
                ),
                record_status=RecordStatus.NOVEL,
                variant_set=SubmissionVariantSet(
                    variant=[
                        SubmissionVariant(
                            chromosome_coordinates=SubmissionChromosomeCoordinates(
                                assembly=record.assembly,
                                chromosome=record.chromosome,
                                start=record.pos,
                                stop=record.pos + len(record.ref) - 1,
                                reference_allele=record.ref,
                                alternate_allele=record.alt,
                            ),
                        )
                    ]
                ),
                extra_data=record.extra_data or None,  # prefer ``None`` over ``{}``
            )
            for record in tsv_records
        ],
    )


def struc_var_tsv_records_to_submission_container(
    tsv_records: typing.List[StrucVarTsvRecord],
    batch_metadata: BatchMetadata,
) -> SubmissionContainer:
    """Convert struc. var. TSV records to submission container data structure."""

    def record_condition(record: StrucVarTsvRecord) -> SubmissionCondition:
        """Construct ``SubmissionCondition`` from ``TsvRecord``."""
        if not record.omim or record.omim == ["not provided"]:
            return SubmissionCondition(name="not provided")
        else:
            return SubmissionCondition(db=ConditionDb.OMIM, id=record.omim[0])

    def record_pubmed_citations(
        record: StrucVarTsvRecord,
    ) -> typing.Optional[typing.List[SubmissionCitation]]:
        if record.pmids:
            return [
                SubmissionCitation(
                    db=CitationDb.PUBMED,
                    id=pmid,
                )
                for pmid in record.pmids
            ]
        else:
            return None

    def record_clinical_features(
        record: StrucVarTsvRecord,
    ) -> typing.Optional[typing.List[SubmissionClinicalFeature]]:
        """Construct ``typing.Optional[typing.List[SubmissionClinicalFeature]]`` from ``TsvRecord``."""
        if record.hpo_terms:
            return [
                SubmissionClinicalFeature(
                    clinical_features_affected_status=ClinicalFeaturesAffectedStatus.PRESENT,
                    db=ClinicalFeaturesDb.HP,
                    id=hpo_term,
                )
                for hpo_term in record.hpo_terms
            ]
        else:
            return None

    allele_origin = batch_metadata.allele_origin or BATCH_METADATA_DEFAULTS["batch_metadata"]
    collection_method = (
        batch_metadata.collection_method or BATCH_METADATA_DEFAULTS["collection_method"]
    )
    release_status = batch_metadata.release_status or BATCH_METADATA_DEFAULTS["release_status"]

    return SubmissionContainer(
        assertion_criteria=SubmissionAssertionCriteria(
            # The following should come from the profile, cf.
            #
            # https://github.com/bihealth/clinvar-this/issues/36
            db=CitationDb.PUBMED,
            id="25741868",
        ),
        clinvar_submission_release_status=release_status,
        clinvar_submission=[
            SubmissionClinvarSubmission(
                clinvar_accession=record.accession,
                local_id=str(_uuid4_if_falsy()),
                local_key=record.local_key,
                condition_set=SubmissionConditionSet(condition=[record_condition(record)]),
                observed_in=[
                    SubmissionObservedIn(
                        affected_status=AffectedStatus.YES,
                        allele_origin=allele_origin,
                        collection_method=collection_method,
                        clinical_features=record_clinical_features(record),
                    )
                ],
                clinical_significance=SubmissionClinicalSignificance(
                    clinical_significance_description=record.clinical_significance_description,
                    mode_of_inheritance=record.inheritance,
                    citation=record_pubmed_citations(record),
                ),
                record_status=RecordStatus.NOVEL,
                variant_set=SubmissionVariantSet(
                    variant=[
                        SubmissionVariant(
                            chromosome_coordinates=SubmissionChromosomeCoordinates(
                                assembly=record.assembly,
                                chromosome=record.chromosome,
                                start=record.start,
                                stop=record.stop,
                            ),
                            variant_type=record.sv_type,
                        )
                    ]
                ),
                extra_data=record.extra_data or None,  # prefer ``None`` over ``{}``
            )
            for record in tsv_records
        ],
    )


def submission_container_to_seq_var_tsv_records(  # noqa: C901
    submission_container: SubmissionContainer,
) -> typing.List[SeqVarTsvRecord]:
    def _condition(submission: SubmissionClinvarSubmission) -> typing.List[str]:
        if not submission.condition_set.condition:
            raise exceptions.ClinvarThisException(
                "Problem with internal data structure - condition cannot be empty"
            )
        if submission.condition_set.condition[0].name:
            return []  # not provided
        else:
            if submission.condition_set.condition[0].id:
                return [submission.condition_set.condition[0].id]
            else:
                return []

    def _inheritance(submission: SubmissionClinvarSubmission) -> typing.Optional[ModeOfInheritance]:
        if submission.clinical_significance.mode_of_inheritance:
            return submission.clinical_significance.mode_of_inheritance
        else:
            return None

    def _hpo_terms(submission: SubmissionClinvarSubmission) -> typing.Optional[typing.List[str]]:
        clinical_features = submission.observed_in[0].clinical_features
        result = None
        if clinical_features:
            result = [hpo_term.id for hpo_term in clinical_features if hpo_term.id]
        return result

    def _pmids(submission: SubmissionClinvarSubmission) -> typing.Optional[typing.List[str]]:
        if citations := submission.clinical_significance.citation:
            return [c.id for c in citations if c.db == CitationDb.PUBMED and c.id]
        else:
            return None

    def submission_to_seq_var_tsv_record(
        submission: SubmissionClinvarSubmission,
    ) -> typing.Optional[SeqVarTsvRecord]:
        if not submission.variant_set:
            raise exceptions.ClinvarThisException(
                "Problem with internal data structure - no variant set"
            )
        elif not submission.variant_set.variant:
            raise exceptions.ClinvarThisException(
                "Problem with internal data structure - no variant"
            )
        elif not submission.variant_set.variant[0].chromosome_coordinates:
            raise exceptions.ClinvarThisException(
                "Problem with internal data structure - no chromosome coordinates"
            )
        else:
            chromosome_coordinates: SubmissionChromosomeCoordinates = (
                submission.variant_set.variant[0].chromosome_coordinates
            )
        if not (chromosome_coordinates.assembly and chromosome_coordinates.chromosome):
            raise exceptions.ClinvarThisException(
                "Problem with internal data structure - missing chromosome"
            )
        if submission.variant_set.variant[0].variant_type:
            logger.warning(
                "Skipping variant at %s:%d as it looks like a SV",
                chromosome_coordinates.chromosome.value,
                chromosome_coordinates.start,
            )
            return None
        if not (
            chromosome_coordinates.start
            and chromosome_coordinates.reference_allele
            and chromosome_coordinates.alternate_allele
        ):
            raise exceptions.ClinvarThisException(
                "Problem with internal data structure - incomplete coordinates"
            )

        extra_data = {}
        if submission.extra_data:
            extra_data.update(submission.extra_data)

        return SeqVarTsvRecord(
            accession=submission.clinvar_accession,
            assembly=chromosome_coordinates.assembly,
            chromosome=chromosome_coordinates.chromosome,
            pos=chromosome_coordinates.start,
            ref=chromosome_coordinates.reference_allele,
            alt=chromosome_coordinates.alternate_allele,
            omim=_condition(submission),
            inheritance=_inheritance(submission),
            clinical_significance_description=submission.clinical_significance.clinical_significance_description,
            pmids=_pmids(submission),
            local_key=submission.local_key or "",
            extra_data=extra_data,
            clinical_significance_date_last_evaluated=submission.clinical_significance.date_last_evaluated
            or "",
            clinical_significance_comment=submission.clinical_significance.comment or "",
            hpo_terms=_hpo_terms(submission),
        )

    clinvar_submissions = submission_container.clinvar_submission or []

    result: typing.List[SeqVarTsvRecord] = []
    for submission in clinvar_submissions:
        record = submission_to_seq_var_tsv_record(submission)
        if record:
            result.append(record)
    return result


def submission_container_to_struc_var_tsv_records(  # noqa: C901
    submission_container: SubmissionContainer,
) -> typing.List[StrucVarTsvRecord]:
    def _condition(submission: SubmissionClinvarSubmission) -> typing.List[str]:
        if not submission.condition_set.condition:
            raise exceptions.ClinvarThisException(
                "Problem with internal data structure - condition cannot be empty"
            )
        if submission.condition_set.condition[0].name:
            return []  # not provided
        else:
            if submission.condition_set.condition[0].id:
                return [submission.condition_set.condition[0].id]
            else:
                return []

    def _inheritance(submission: SubmissionClinvarSubmission) -> typing.Optional[ModeOfInheritance]:
        if submission.clinical_significance.mode_of_inheritance:
            return submission.clinical_significance.mode_of_inheritance
        else:
            return None

    def _pmids(submission: SubmissionClinvarSubmission) -> typing.Optional[typing.List[str]]:
        if citations := submission.clinical_significance.citation:
            return [c.id for c in citations if c.db == CitationDb.PUBMED and c.id]
        else:
            return None

    def submission_to_struc_var_tsv_record(
        submission: SubmissionClinvarSubmission,
    ) -> typing.Optional[StrucVarTsvRecord]:
        if not submission.variant_set:
            raise exceptions.ClinvarThisException(
                "Problem with internal data structure - no variant set"
            )
        elif not submission.variant_set.variant:
            raise exceptions.ClinvarThisException(
                "Problem with internal data structure - no variant"
            )
        elif not submission.variant_set.variant[0].chromosome_coordinates:
            raise exceptions.ClinvarThisException(
                "Problem with internal data structure - no chromosome coordinates"
            )
        else:
            chromosome_coordinates: SubmissionChromosomeCoordinates = (
                submission.variant_set.variant[0].chromosome_coordinates
            )
            variant_type: typing.Optional[VariantType] = submission.variant_set.variant[
                0
            ].variant_type
        if not (chromosome_coordinates.assembly and chromosome_coordinates.chromosome):
            raise exceptions.ClinvarThisException(
                "Problem with internal data structure - missing chromosome"
            )
        if not submission.variant_set.variant[0].variant_type:
            logger.warning(
                "Skipping variant at %s:%d as it does not look like a SV",
                chromosome_coordinates.chromosome.value,
                chromosome_coordinates.start,
            )
            return None
        if not (chromosome_coordinates.start and chromosome_coordinates.stop):
            raise exceptions.ClinvarThisException(
                "Problem with internal data structure - incomplete coordinates"
            )
        if not variant_type:
            raise exceptions.ClinvarThisException(
                "Problem with internal data structure - no variant type"
            )

        extra_data = {}
        if submission.extra_data:
            extra_data.update(submission.extra_data)

        return StrucVarTsvRecord(
            accession=submission.clinvar_accession,
            assembly=chromosome_coordinates.assembly,
            chromosome=chromosome_coordinates.chromosome,
            start=chromosome_coordinates.start,
            stop=chromosome_coordinates.stop,
            sv_type=variant_type,
            omim=_condition(submission),
            pmids=_pmids(submission),
            inheritance=_inheritance(submission),
            clinical_significance_description=submission.clinical_significance.clinical_significance_description,
            local_key=submission.local_key or "",
            extra_data=extra_data,
            clinical_significance_date_last_evaluated=submission.clinical_significance.date_last_evaluated
            or "",
            clinical_significance_comment=submission.clinical_significance.comment or "",
        )

    clinvar_submissions = submission_container.clinvar_submission or []

    result: typing.List[StrucVarTsvRecord] = []
    for submission in clinvar_submissions:
        record = submission_to_struc_var_tsv_record(submission)
        if record:
            result.append(record)
    return result<|MERGE_RESOLUTION|>--- conflicted
+++ resolved
@@ -75,13 +75,10 @@
     clinical_significance_comment: typing.Optional[str] = None
     #: HPO terms for clinical features
     hpo_terms: typing.Optional[typing.List[str]] = None
-<<<<<<< HEAD
     #: Pubmed PMID for literature references
     pmids: typing.Optional[typing.List[str]] = None
-=======
     #: Existing ClinVar SCV accession
     accession: typing.Optional[str] = None
->>>>>>> 1ef8b8f7
 
 
 @attrs.frozen
@@ -114,13 +111,10 @@
     clinical_significance_comment: typing.Optional[str] = None
     #: HPO terms for clinical features
     hpo_terms: typing.Optional[typing.List[str]] = None
-<<<<<<< HEAD
     #: Pubmed PMID for literature references
     pmids: typing.Optional[typing.List[str]] = None
-=======
     #: Existing ClinVar SCV accession
     accession: typing.Optional[str] = None
->>>>>>> 1ef8b8f7
 
 
 @attrs.frozen
@@ -291,19 +285,18 @@
         extractor=lambda r: _join_list(r.hpo_terms or []),
     ),
     SeqVarHeaderColumn(
-<<<<<<< HEAD
         header_names=("PMID",),
         key="pmids",
         required=False,
         converter=_str_list,
         extractor=lambda r: _join_list(r.pmids or []),
-=======
+    ),
+    SeqVarHeaderColumn(
         header_names=("ACCESSION",),
         key="accession",
         required=False,
         converter=str,
         extractor=lambda r: str(r.accession or ""),
->>>>>>> 1ef8b8f7
     ),
 )
 
@@ -394,19 +387,18 @@
         extractor=lambda r: _join_list(r.omim),
     ),
     StrucVarHeaderColumn(
-<<<<<<< HEAD
         header_names=("PMID",),
         key="hpo_terms",
         required=False,
         converter=_str_list,
         extractor=lambda r: _join_list(r.pmids or []),
-=======
+    ),
+    StrucVarHeaderColumn(
         header_names=("ACCESSION",),
         key="accession",
         required=False,
         converter=str,
         extractor=lambda r: str(r.accession or ""),
->>>>>>> 1ef8b8f7
     ),
 )
 
