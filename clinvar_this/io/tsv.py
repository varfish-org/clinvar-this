--- conflicted
+++ resolved
@@ -779,15 +779,6 @@
 ) -> SubmissionContainer:
     """Convert seq. var. TSV records to submission container data structure."""
 
-<<<<<<< HEAD
-=======
-    def record_condition(record: SeqVarTsvRecord) -> SubmissionCondition:
-        """Construct ``SubmissionCondition`` from ``TsvRecord``."""
-        if not record.omim or record.omim == ["not provided"]:
-            return SubmissionCondition(name="not provided")
-        else:
-            return SubmissionCondition(db=ConditionDb.OMIM, id=record.omim[0])
-
     def record_pubmed_citations(
         record: SeqVarTsvRecord,
     ) -> typing.Optional[typing.List[SubmissionCitation]]:
@@ -802,7 +793,6 @@
         else:
             return None
 
->>>>>>> 94733801
     def record_clinical_features(
         record: SeqVarTsvRecord,
     ) -> typing.Optional[typing.List[SubmissionClinicalFeature]]:
@@ -881,15 +871,6 @@
 ) -> SubmissionContainer:
     """Convert struc. var. TSV records to submission container data structure."""
 
-<<<<<<< HEAD
-=======
-    def record_condition(record: StrucVarTsvRecord) -> SubmissionCondition:
-        """Construct ``SubmissionCondition`` from ``TsvRecord``."""
-        if not record.omim or record.omim == ["not provided"]:
-            return SubmissionCondition(name="not provided")
-        else:
-            return SubmissionCondition(db=ConditionDb.OMIM, id=record.omim[0])
-
     def record_pubmed_citations(
         record: StrucVarTsvRecord,
     ) -> typing.Optional[typing.List[SubmissionCitation]]:
@@ -904,7 +885,6 @@
         else:
             return None
 
->>>>>>> 94733801
     def record_clinical_features(
         record: StrucVarTsvRecord,
     ) -> typing.Optional[typing.List[SubmissionClinicalFeature]]:
@@ -1005,22 +985,12 @@
         else:
             return None
 
-<<<<<<< HEAD
-=======
-    def _hpo_terms(submission: SubmissionClinvarSubmission) -> typing.Optional[typing.List[str]]:
-        clinical_features = submission.observed_in[0].clinical_features
-        result = None
-        if clinical_features:
-            result = [hpo_term.id for hpo_term in clinical_features if hpo_term.id]
-        return result
-
     def _pmids(submission: SubmissionClinvarSubmission) -> typing.Optional[typing.List[str]]:
         if citations := submission.clinical_significance.citation:
             return [c.id for c in citations if c.db == CitationDb.PUBMED and c.id]
         else:
             return None
 
->>>>>>> 94733801
     def submission_to_seq_var_tsv_record(
         submission: SubmissionClinvarSubmission,
     ) -> typing.Optional[SeqVarTsvRecord]:
@@ -1161,12 +1131,8 @@
             start=chromosome_coordinates.start,
             stop=chromosome_coordinates.stop,
             sv_type=variant_type,
-<<<<<<< HEAD
             condition=format_conditions(submission.condition_set),
-=======
-            omim=_condition(submission),
             pmids=_pmids(submission),
->>>>>>> 94733801
             inheritance=_inheritance(submission),
             clinical_significance_description=submission.clinical_significance.clinical_significance_description,
             local_key=submission.local_key or "",
