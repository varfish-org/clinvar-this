--- conflicted
+++ resolved
@@ -1,7 +1,2 @@
-<<<<<<< HEAD
-ASSEMBLY	CHROM	START	STOP	SV_TYPE	CONDITION	MOI	CLIN_SIG	HPO
-GRCh38	1	844347	4398122	Deletion		Autosomal dominant inheritance	not provided	HP:0001263
-=======
-ASSEMBLY	CHROM	START	STOP	SV_TYPE	OMIM	MOI	CLIN_SIG	HPO	ACCESSION
-GRCh38	1	844347	4398122	Deletion		Autosomal dominant inheritance	not provided	HP:0001263	SCV1
->>>>>>> 94733801
+ASSEMBLY	CHROM	START	STOP	SV_TYPE	CONDITION	MOI	CLIN_SIG	HPO	ACCESSION
+GRCh38	1	844347	4398122	Deletion		Autosomal dominant inheritance	not provided	HP:0001263	SCV1