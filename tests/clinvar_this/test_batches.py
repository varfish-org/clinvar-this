import json
import os
import pathlib
from unittest.mock import MagicMock

from freezegun import freeze_time
import pytest

import clinvar_api
from clinvar_api import models
from clinvar_api.client import RetrieveStatusResult
from clinvar_api.common import CONVERTER
from clinvar_this import batches, exceptions
from clinvar_this.io import tsv as io_tsv

# We must read this outside of the test as we use the fake file system.
with (pathlib.Path(__file__).parent / "data/batches/seq_variant.tsv").open("rt") as inputf:
    #: Small variant TSV for testing batches module.  Likely pathogenic.
    SEQ_VARIANT_TSV = inputf.read()

with (pathlib.Path(__file__).parent / "data/batches/struc_variant.tsv").open("rt") as inputf:
    #: Structural variant TSV for testing batches module.  Likely pathogenic.
    STRUC_VARIANT_TSV = inputf.read()

with (pathlib.Path(__file__).parent / "data/batches/seq_variant.payload.json").open("rt") as inputf:
    #: The ``SEQ_VARIANT_TSV`` after import for testing batches module.
    SEQ_VARIANT_PAYLOAD_JSON = inputf.read()

with (pathlib.Path(__file__).parent / "data/batches/struc_variant.payload.json").open(
    "rt"
) as inputf:
    #: The ``STRUC_VARIANT_TSV`` after import for testing batches module.
    STRUC_VARIANT_PAYLOAD_JSON = inputf.read()

with (pathlib.Path(__file__).parent / "data/batches/seq_variant-update.tsv").open("rt") as inputf:
    #: Sequence variant TSV for testing batches module.  Updated to Pathonenic.
    SEQ_VARIANT_UPDATE_TSV = inputf.read()

with (pathlib.Path(__file__).parent / "data/batches/struc_variant-update.tsv").open("rt") as inputf:
    #: Structural variant TSV for testing batches module.  Updated to Pathonenic.
    STRUC_VARIANT_UPDATE_TSV = inputf.read()

with (pathlib.Path(__file__).parent / "data/batches/seq_variant-update.payload.json").open(
    "rt"
) as inputf:
    #: The `SEQ_VARIANT_UPDATE_TSV` after import / merge.
    SEQ_VARIANT_UPDATE_PAYLOAD_JSON = inputf.read()

with (pathlib.Path(__file__).parent / "data/batches/struc_variant-update.payload.json").open(
    "rt"
) as inputf:
    #: The `STRUC_VARIANT_UPDATE_TSV` after import / merge.
    STRUC_VARIANT_UPDATE_PAYLOAD_JSON = inputf.read()

with (
    pathlib.Path(__file__).parent / "data/batches/seq_variant.retrieve-response-processing.json"
).open("rt") as inputf:
    #: A static response on retrieving with "processing" status.
    SEQ_VARIANT_RETRIEVE_RESPONSE_PROCESSING_JSON = inputf.read()

with (
    pathlib.Path(__file__).parent / "data/batches/seq_variant.retrieve-response-submitted.json"
).open("rt") as inputf:
    #: A static response on retrieving with "submitted" status.
    SEQ_VARIANT_RETRIEVE_RESPONSE_SUBMITTED_JSON = inputf.read()

with (
    pathlib.Path(__file__).parent / "data/batches/seq_variant.retrieve-response-success.json"
).open("rt") as inputf:
    #: A static response on retrieving with "success" status.
    SEQ_VARIANT_RETRIEVE_RESPONSE_SUCCESS_JSON = inputf.read()

with (pathlib.Path(__file__).parent / "data/batches/seq_variant.retrieve-response-error.json").open(
    "rt"
) as inputf:
    #: A static response on retrieving with "error" status.
    SEQ_VARIANT_RETRIEVE_RESPONSE_ERROR_JSON = inputf.read()

SUBMISSION_SCHEMA_JSON_PATH = (
    pathlib.Path(clinvar_api.__file__).parent / "schemas/submission_schema.json"
)
with SUBMISSION_SCHEMA_JSON_PATH.open("rt") as inputf:
    SUBMISSION_SCHEMA_JSON = inputf.read()


def test_list_no_batches_no_dir(fs, app_config, capsys):
    batches.list_(app_config)

    captured = capsys.readouterr()
    assert "-- NO BATCHES YET --" in captured.out


def test_list_no_batches_empty_repository(fs, app_config, capsys):
    fs.create_dir(
        os.path.expanduser("~/.local/share/clinvar-this/default"),
    )

    batches.list_(app_config)

    captured = capsys.readouterr()
    assert "-- NO BATCHES YET --" in captured.out


def test_list_with_batches(fs, app_config, capsys):
    fs.create_dir(
        os.path.expanduser("~/.local/share/clinvar-this/default/one"),
    )
    fs.create_dir(
        os.path.expanduser("~/.local/share/clinvar-this/default/two"),
    )

    batches.list_(app_config)

    captured = capsys.readouterr()
    assert "one" in captured.out
    assert "two" in captured.out


@freeze_time("2012-01-14")
def test_gen_name(fs, app_config):
    name = batches.gen_name(app_config)
    assert name == "2012-01-14-000"
    fs.create_dir(
        os.path.expanduser("~/.local/share/clinvar-this/default/2012-01-14-000"),
    )
    name = batches.gen_name(app_config)
    assert name == "2012-01-14-001"


def test_merge_submission_container():
    pass  # TODO:  more comprehensive tests


@freeze_time("2012-01-14")
def test_import_seq_variant_tsv_new(fs, app_config, monkeypatch):
    path_tsv = "/tmp/seq_variant.tsv"
    fs.create_file(path_tsv, contents=SEQ_VARIANT_TSV)

    def mock_uuid4():
        return "mock-uuid4"

    monkeypatch.setattr(io_tsv.uuid, "uuid4", mock_uuid4)

    batch_name = "the-batch"
    batches.import_(config=app_config, name=batch_name, path=path_tsv, metadata=())

    payload_path = os.path.expanduser(
        "~/.local/share/clinvar-this/default/the-batch/payload.20120114000000.json"
    )
    assert os.path.exists(payload_path)
    with open(payload_path, "rt") as inputf:
        payload_json = inputf.read()
    assert payload_json == SEQ_VARIANT_PAYLOAD_JSON


@freeze_time("2012-01-14")
def test_import_seq_variant_tsv_update(fs, app_config):
    path_tsv = "/tmp/seq_variant-update.tsv"
    fs.create_file(path_tsv, contents=SEQ_VARIANT_UPDATE_TSV)

    payload_path = os.path.expanduser(
        "~/.local/share/clinvar-this/default/the-batch/payload.20120114000000.json"
    )
    fs.create_file(
        os.path.expanduser(payload_path),
        contents=SEQ_VARIANT_PAYLOAD_JSON,
    )

    batch_name = "the-batch"
    batches.import_(config=app_config, name=batch_name, path=path_tsv, metadata=())

    filename = os.listdir(os.path.expanduser("~/.local/share/clinvar-this/default/the-batch"))[-1]

    payload_path = os.path.expanduser(f"~/.local/share/clinvar-this/default/the-batch/{filename}")
    assert os.path.exists(payload_path)
    with open(payload_path, "rt") as inputf:
        payload_json = inputf.read()
    assert payload_json == SEQ_VARIANT_UPDATE_PAYLOAD_JSON


@freeze_time("2012-01-14")
def test_import_deletion_tsv_new(fs):
    pass  # TODO


@freeze_time("2012-01-14")
def test_import_deletion_tsv_update(fs):
    pass  # TODO


@freeze_time("2012-01-14")
def test_import_structural_variant_tsv_new(fs, app_config, monkeypatch):
    path_tsv = "/tmp/seq_variant.tsv"
    fs.create_file(path_tsv, contents=STRUC_VARIANT_TSV)

    def mock_uuid4():
        return "mock-uuid4"

    monkeypatch.setattr(io_tsv.uuid, "uuid4", mock_uuid4)

    batch_name = "the-batch"
    batches.import_(config=app_config, name=batch_name, path=path_tsv, metadata=())

    payload_path = os.path.expanduser(
        "~/.local/share/clinvar-this/default/the-batch/payload.20120114000000.json"
    )
    assert os.path.exists(payload_path)
    with open(payload_path, "rt") as inputf:
        payload_json = inputf.read()
    assert payload_json == STRUC_VARIANT_PAYLOAD_JSON


def test_import_structural_variant_tsv_update(fs, app_config):
    path_tsv = "/tmp/struc_variant-update.tsv"
    fs.create_file(path_tsv, contents=STRUC_VARIANT_UPDATE_TSV)

    payload_path = os.path.expanduser(
        "~/.local/share/clinvar-this/default/the-batch/payload.20120113000000.json"
    )
    fs.create_file(
        os.path.expanduser(payload_path),
        contents=STRUC_VARIANT_PAYLOAD_JSON,
    )
    assert os.path.exists(payload_path)

    batch_name = "the-batch"
    batches.import_(config=app_config, name=batch_name, path=path_tsv, metadata=())

    fname = os.listdir(os.path.expanduser("~/.local/share/clinvar-this/default/the-batch"))[-1]

    payload_path = os.path.expanduser(f"~/.local/share/clinvar-this/default/the-batch/{fname}")
    assert os.path.exists(payload_path)
    with open(payload_path, "rt") as inputf:
        payload_json = inputf.read()
    assert payload_json == STRUC_VARIANT_UPDATE_PAYLOAD_JSON


@pytest.mark.parametrize(
    "exists,force",
    [
        (False, False),
        (True, False),
        (True, True),
    ],
)
def test_export_seq_variant_tsv(fs, app_config, exists, force):
    fs.create_file(
        os.path.expanduser(
            "~/.local/share/clinvar-this/default/the-batch/payload.20120113000000.json"
        ),
        contents=SEQ_VARIANT_PAYLOAD_JSON,
    )

    if exists:
        fs.create_file("/tmp/output.tsv", contents="foo")

    batch_name = "the-batch"

    if exists and not force:
        with pytest.raises(exceptions.IOException):
            batches.export(config=app_config, name=batch_name, path="/tmp/output.tsv")
    else:
        batches.export(config=app_config, name=batch_name, path="/tmp/output.tsv", force=force)

    with open("/tmp/output.tsv", "rt") as inputf:
        fcontents = inputf.read()

    if not exists or force:
        expected = "\n".join(
            [
<<<<<<< HEAD
                "ASSEMBLY\tCHROM\tPOS\tREF\tALT\tCONDITION\tMOI\tCLIN_SIG\tCLIN_EVAL\tCLIN_COMMENT\tKEY\tHPO",
                (
                    "GRCh37\t19\t48183936\tC\tCA\tOMIM:619325\tAutosomal dominant inheritance\t"
                    "Likely pathogenic\t\t\t\tHP:0004322,HP:0001263\n"
=======
                "ASSEMBLY\tCHROM\tPOS\tREF\tALT\tOMIM\tMOI\tCLIN_SIG\tCLIN_EVAL\tCLIN_COMMENT\tKEY\tHPO\tPMID\tACCESSION",
                (
                    "GRCh37\t19\t48183936\tC\tCA\t619325\tAutosomal dominant inheritance\t"
                    "Likely pathogenic\t\t\t\tHP:0004322,HP:0001263\t\t\n"
>>>>>>> 94733801
                ),
            ]
        )
    else:
        expected = "foo"
    assert fcontents == expected


@pytest.mark.parametrize(
    "exists,force",
    [
        (False, False),
        (True, False),
        (True, True),
    ],
)
def test_export_structural_variant_tsv(fs, app_config, exists, force):
    fs.create_file(
        os.path.expanduser(
            "~/.local/share/clinvar-this/default/the-batch/payload.20120113000000.json"
        ),
        contents=STRUC_VARIANT_PAYLOAD_JSON,
    )

    if exists:
        fs.create_file("/tmp/output.tsv", contents="foo")

    batch_name = "the-batch"

    if exists and not force:
        with pytest.raises(exceptions.IOException):
            batches.export(
                config=app_config, name=batch_name, path="/tmp/output.tsv", struc_var=True
            )
    else:
        batches.export(
            config=app_config, name=batch_name, path="/tmp/output.tsv", force=force, struc_var=True
        )

    with open("/tmp/output.tsv", "rt") as inputf:
        fcontents = inputf.read()

    if not exists or force:
        expected = "\n".join(
            [
                (
<<<<<<< HEAD
                    "ASSEMBLY\tCHROM\tSTART\tSTOP\tSV_TYPE\tCONDITION\tMOI\tCLIN_SIG\tCLIN_EVAL\t"
                    "CLIN_COMMENT\tKEY\tHPO"
                ),
                (
                    "GRCh38\t1\t844347\t4398122\tDeletion\t\tAutosomal dominant inheritance\t"
                    "not provided\t\t\t\tHP:0001263\n"
=======
                    "ASSEMBLY\tCHROM\tSTART\tSTOP\tSV_TYPE\tOMIM\tMOI\tCLIN_SIG\tCLIN_EVAL\t"
                    "CLIN_COMMENT\tKEY\tHPO\tPMID\tACCESSION"
                ),
                (
                    "GRCh38\t1\t844347\t4398122\tDeletion\t\tAutosomal dominant inheritance\t"
                    "not provided\t\t\t\t\t\t\n"
>>>>>>> 94733801
                ),
            ]
        )
    else:
        expected = "foo"
    assert fcontents == expected


@pytest.mark.parametrize(
    "use_testing,dry_run",
    [(False, False), (False, True)],
)
@freeze_time("2012-01-14")
def test_submit(fs, app_config, use_testing, dry_run, monkeypatch):
    fs.create_file(
        os.path.expanduser(
            "~/.local/share/clinvar-this/default/the-batch/payload.20120113000000.json"
        ),
        contents=SEQ_VARIANT_PAYLOAD_JSON,
    )

    fs.create_file(SUBMISSION_SCHEMA_JSON_PATH, contents=SUBMISSION_SCHEMA_JSON)

    def mock_submit_data(_self, _payload):
        return {"id": "SUB000fake"}

    monkeypatch.setattr(batches.client.Client, "submit_data", mock_submit_data)

    batches.submit(config=app_config, name="the-batch", use_testing=use_testing, dry_run=dry_run)

    response_path = os.path.expanduser(
        "~/.local/share/clinvar-this/default/the-batch/submission-response.20120114000000.json"
    )
    if not dry_run:
        assert os.path.exists(response_path)
        with open(response_path, "rt") as inputf:
            assert inputf.read() == '{"id": "SUB000fake"}'
    else:
        assert not os.path.exists(response_path)


def test_retrieve_state_submitted(fs, app_config, monkeypatch):
    fs.create_file(
        os.path.expanduser(
            "~/.local/share/clinvar-this/default/the-batch/payload.20120113000000.json"
        ),
        contents=SEQ_VARIANT_PAYLOAD_JSON,
    )
    fs.create_file(
        os.path.expanduser(
            "~/.local/share/clinvar-this/default/the-batch/submission-response.20120114000000.json"
        ),
        contents='{"id": "SUB000fake"}',
    )

    response = json.loads(SEQ_VARIANT_RETRIEVE_RESPONSE_SUBMITTED_JSON)

    mock_retrieve_status = MagicMock()
    mock_retrieve_status.return_value = RetrieveStatusResult(
        status=CONVERTER.structure(response["status"], models.SubmissionStatus), summaries={}
    )

    monkeypatch.setattr(batches.client.Client, "retrieve_status", mock_retrieve_status)

    batches.retrieve(config=app_config, name="the-batch", use_testing=False)

    mock_retrieve_status.assert_called_once()
    assert len(mock_retrieve_status.call_args.args) == 1
    assert len(mock_retrieve_status.call_args.kwargs) == 0
    assert mock_retrieve_status.call_args.args[0] == "SUB000fake"


def test_retrieve_state_processing(fs, app_config, monkeypatch):
    fs.create_file(
        os.path.expanduser(
            "~/.local/share/clinvar-this/default/the-batch/payload.20120113000000.json"
        ),
        contents=SEQ_VARIANT_PAYLOAD_JSON,
    )
    fs.create_file(
        os.path.expanduser(
            "~/.local/share/clinvar-this/default/the-batch/submission-response.20120114000000.json"
        ),
        contents='{"id": "SUB000fake"}',
    )

    response = json.loads(SEQ_VARIANT_RETRIEVE_RESPONSE_PROCESSING_JSON)

    mock_retrieve_status = MagicMock()
    mock_retrieve_status.return_value = RetrieveStatusResult(
        status=CONVERTER.structure(response["status"], models.SubmissionStatus), summaries={}
    )

    monkeypatch.setattr(batches.client.Client, "retrieve_status", mock_retrieve_status)

    batches.retrieve(config=app_config, name="the-batch", use_testing=False)

    mock_retrieve_status.assert_called_once()
    assert len(mock_retrieve_status.call_args.args) == 1
    assert len(mock_retrieve_status.call_args.kwargs) == 0
    assert mock_retrieve_status.call_args.args[0] == "SUB000fake"


def test_retrieve_state_processed(fs, app_config, monkeypatch):
    fs.create_file(
        os.path.expanduser(
            "~/.local/share/clinvar-this/default/the-batch/payload.20120113000000.json"
        ),
        contents=SEQ_VARIANT_PAYLOAD_JSON,
    )
    fs.create_file(
        os.path.expanduser(
            "~/.local/share/clinvar-this/default/the-batch/submission-response.20120114000000.json"
        ),
        contents='{"id": "SUB000fake"}',
    )

    response = json.loads(SEQ_VARIANT_RETRIEVE_RESPONSE_SUCCESS_JSON)

    mock_retrieve_status = MagicMock()
    mock_retrieve_status.return_value = RetrieveStatusResult(
        status=CONVERTER.structure(response["status"], models.SubmissionStatus),
        summaries={
            key: CONVERTER.structure(value, models.SummaryResponse)
            for key, value in response["summaries"].items()
        },
    )

    monkeypatch.setattr(batches.client.Client, "retrieve_status", mock_retrieve_status)

    batches.retrieve(config=app_config, name="the-batch", use_testing=False)

    mock_retrieve_status.assert_called_once()
    assert len(mock_retrieve_status.call_args.args) == 1
    assert len(mock_retrieve_status.call_args.kwargs) == 0
    assert mock_retrieve_status.call_args.args[0] == "SUB000fake"


def test_retrieve_state_error(fs, app_config, monkeypatch):
    fs.create_file(
        os.path.expanduser(
            "~/.local/share/clinvar-this/default/the-batch/payload.20120113000000.json"
        ),
        contents=SEQ_VARIANT_PAYLOAD_JSON,
    )
    fs.create_file(
        os.path.expanduser(
            "~/.local/share/clinvar-this/default/the-batch/submission-response.20120114000000.json"
        ),
        contents='{"id": "SUB000fake"}',
    )

    response = json.loads(SEQ_VARIANT_RETRIEVE_RESPONSE_ERROR_JSON)

    mock_retrieve_status = MagicMock()
    mock_retrieve_status.return_value = RetrieveStatusResult(
        status=CONVERTER.structure(response["status"], models.SubmissionStatus), summaries={}
    )

    monkeypatch.setattr(batches.client.Client, "retrieve_status", mock_retrieve_status)

    batches.retrieve(config=app_config, name="the-batch", use_testing=False)

    mock_retrieve_status.assert_called_once()
    assert len(mock_retrieve_status.call_args.args) == 1
    assert len(mock_retrieve_status.call_args.kwargs) == 0
    assert mock_retrieve_status.call_args.args[0] == "SUB000fake"<|MERGE_RESOLUTION|>--- conflicted
+++ resolved
@@ -268,17 +268,10 @@
     if not exists or force:
         expected = "\n".join(
             [
-<<<<<<< HEAD
-                "ASSEMBLY\tCHROM\tPOS\tREF\tALT\tCONDITION\tMOI\tCLIN_SIG\tCLIN_EVAL\tCLIN_COMMENT\tKEY\tHPO",
-                (
-                    "GRCh37\t19\t48183936\tC\tCA\tOMIM:619325\tAutosomal dominant inheritance\t"
-                    "Likely pathogenic\t\t\t\tHP:0004322,HP:0001263\n"
-=======
-                "ASSEMBLY\tCHROM\tPOS\tREF\tALT\tOMIM\tMOI\tCLIN_SIG\tCLIN_EVAL\tCLIN_COMMENT\tKEY\tHPO\tPMID\tACCESSION",
+                "ASSEMBLY\tCHROM\tPOS\tREF\tALT\CONDITION\tMOI\tCLIN_SIG\tCLIN_EVAL\tCLIN_COMMENT\tKEY\tHPO\tPMID\tACCESSION",
                 (
                     "GRCh37\t19\t48183936\tC\tCA\t619325\tAutosomal dominant inheritance\t"
                     "Likely pathogenic\t\t\t\tHP:0004322,HP:0001263\t\t\n"
->>>>>>> 94733801
                 ),
             ]
         )
@@ -325,21 +318,12 @@
         expected = "\n".join(
             [
                 (
-<<<<<<< HEAD
                     "ASSEMBLY\tCHROM\tSTART\tSTOP\tSV_TYPE\tCONDITION\tMOI\tCLIN_SIG\tCLIN_EVAL\t"
-                    "CLIN_COMMENT\tKEY\tHPO"
-                ),
-                (
-                    "GRCh38\t1\t844347\t4398122\tDeletion\t\tAutosomal dominant inheritance\t"
-                    "not provided\t\t\t\tHP:0001263\n"
-=======
-                    "ASSEMBLY\tCHROM\tSTART\tSTOP\tSV_TYPE\tOMIM\tMOI\tCLIN_SIG\tCLIN_EVAL\t"
                     "CLIN_COMMENT\tKEY\tHPO\tPMID\tACCESSION"
                 ),
                 (
                     "GRCh38\t1\t844347\t4398122\tDeletion\t\tAutosomal dominant inheritance\t"
                     "not provided\t\t\t\t\t\t\n"
->>>>>>> 94733801
                 ),
             ]
         )
