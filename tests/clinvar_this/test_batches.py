import json
import os
import pathlib
from unittest.mock import MagicMock

from freezegun import freeze_time
import pytest

import clinvar_api
from clinvar_api import models
from clinvar_api.client import RetrieveStatusResult
from clinvar_api.common import CONVERTER
from clinvar_this import batches, exceptions
from clinvar_this.io import tsv as io_tsv

# We must read this outside of the test as we use the fake file system.
with (pathlib.Path(__file__).parent / "data/batches/seq_variant.tsv").open("rt") as inputf:
    #: Small variant TSV for testing batches module.  Likely pathogenic.
    SEQ_VARIANT_TSV = inputf.read()

with (pathlib.Path(__file__).parent / "data/batches/struc_variant.tsv").open("rt") as inputf:
    #: Structural variant TSV for testing batches module.  Likely pathogenic.
    STRUC_VARIANT_TSV = inputf.read()

with (pathlib.Path(__file__).parent / "data/batches/seq_variant.payload.json").open("rt") as inputf:
    #: The ``SEQ_VARIANT_TSV`` after import for testing batches module.
    SEQ_VARIANT_PAYLOAD_JSON = inputf.read()

with (pathlib.Path(__file__).parent / "data/batches/struc_variant.payload.json").open(
    "rt"
) as inputf:
    #: The ``STRUC_VARIANT_TSV`` after import for testing batches module.
    STRUC_VARIANT_PAYLOAD_JSON = inputf.read()

with (pathlib.Path(__file__).parent / "data/batches/seq_variant-update.tsv").open("rt") as inputf:
    #: Sequence variant TSV for testing batches module.  Updated to Pathonenic.
    SEQ_VARIANT_UPDATE_TSV = inputf.read()

with (pathlib.Path(__file__).parent / "data/batches/struc_variant-update.tsv").open("rt") as inputf:
    #: Structural variant TSV for testing batches module.  Updated to Pathonenic.
    STRUC_VARIANT_UPDATE_TSV = inputf.read()

with (pathlib.Path(__file__).parent / "data/batches/seq_variant-update.payload.json").open(
    "rt"
) as inputf:
    #: The `SEQ_VARIANT_UPDATE_TSV` after import / merge.
    SEQ_VARIANT_UPDATE_PAYLOAD_JSON = inputf.read()

with (pathlib.Path(__file__).parent / "data/batches/struc_variant-update.payload.json").open(
    "rt"
) as inputf:
    #: The `STRUC_VARIANT_UPDATE_TSV` after import / merge.
    STRUC_VARIANT_UPDATE_PAYLOAD_JSON = inputf.read()

with (
    pathlib.Path(__file__).parent / "data/batches/seq_variant.retrieve-response-processing.json"
).open("rt") as inputf:
    #: A static response on retrieving with "processing" status.
    SEQ_VARIANT_RETRIEVE_RESPONSE_PROCESSING_JSON = inputf.read()

with (
    pathlib.Path(__file__).parent / "data/batches/seq_variant.retrieve-response-submitted.json"
).open("rt") as inputf:
    #: A static response on retrieving with "submitted" status.
    SEQ_VARIANT_RETRIEVE_RESPONSE_SUBMITTED_JSON = inputf.read()

with (
    pathlib.Path(__file__).parent / "data/batches/seq_variant.retrieve-response-success.json"
).open("rt") as inputf:
    #: A static response on retrieving with "success" status.
    SEQ_VARIANT_RETRIEVE_RESPONSE_SUCCESS_JSON = inputf.read()

with (pathlib.Path(__file__).parent / "data/batches/seq_variant.retrieve-response-error.json").open(
    "rt"
) as inputf:
    #: A static response on retrieving with "error" status.
    SEQ_VARIANT_RETRIEVE_RESPONSE_ERROR_JSON = inputf.read()

SUBMISSION_SCHEMA_JSON_PATH = (
    pathlib.Path(clinvar_api.__file__).parent / "schemas/submission_schema.json"
)
with SUBMISSION_SCHEMA_JSON_PATH.open("rt") as inputf:
    SUBMISSION_SCHEMA_JSON = inputf.read()


def test_list_no_batches_no_dir(fs, app_config, capsys):
    batches.list_(app_config)

    captured = capsys.readouterr()
    assert "-- NO BATCHES YET --" in captured.out


def test_list_no_batches_empty_repository(fs, app_config, capsys):
    fs.create_dir(
        os.path.expanduser("~/.local/share/clinvar-this/default"),
    )

    batches.list_(app_config)

    captured = capsys.readouterr()
    assert "-- NO BATCHES YET --" in captured.out


def test_list_with_batches(fs, app_config, capsys):
    fs.create_dir(
        os.path.expanduser("~/.local/share/clinvar-this/default/one"),
    )
    fs.create_dir(
        os.path.expanduser("~/.local/share/clinvar-this/default/two"),
    )

    batches.list_(app_config)

    captured = capsys.readouterr()
    assert "one" in captured.out
    assert "two" in captured.out


@freeze_time("2012-01-14")
def test_gen_name(fs, app_config):
    name = batches.gen_name(app_config)
    assert name == "2012-01-14-000"
    fs.create_dir(
        os.path.expanduser("~/.local/share/clinvar-this/default/2012-01-14-000"),
    )
    name = batches.gen_name(app_config)
    assert name == "2012-01-14-001"


def test_merge_submission_container():
    pass  # TODO:  more comprehensive tests


@freeze_time("2012-01-14")
def test_import_seq_variant_tsv_new(fs, app_config, monkeypatch):
    path_tsv = "/tmp/seq_variant.tsv"
    fs.create_file(path_tsv, contents=SEQ_VARIANT_TSV)

    def mock_uuid4():
        return "mock-uuid4"

    monkeypatch.setattr(io_tsv.uuid, "uuid4", mock_uuid4)

    batch_name = "the-batch"
    batches.import_(config=app_config, name=batch_name, path=path_tsv, metadata=())

    payload_path = os.path.expanduser(
        "~/.local/share/clinvar-this/default/the-batch/payload.20120114000000.json"
    )
    assert os.path.exists(payload_path)
    with open(payload_path, "rt") as inputf:
        payload_json = inputf.read()
    assert payload_json == SEQ_VARIANT_PAYLOAD_JSON


@freeze_time("2012-01-14")
def test_import_seq_variant_tsv_update(fs, app_config):
    path_tsv = "/tmp/seq_variant-update.tsv"
    fs.create_file(path_tsv, contents=SEQ_VARIANT_UPDATE_TSV)

    payload_path = os.path.expanduser(
        "~/.local/share/clinvar-this/default/the-batch/payload.20120114000000.json"
    )
    fs.create_file(
        os.path.expanduser(payload_path),
        contents=SEQ_VARIANT_PAYLOAD_JSON,
    )

    batch_name = "the-batch"
    batches.import_(config=app_config, name=batch_name, path=path_tsv, metadata=())

    filename = os.listdir(os.path.expanduser("~/.local/share/clinvar-this/default/the-batch"))[-1]

    payload_path = os.path.expanduser(f"~/.local/share/clinvar-this/default/the-batch/{filename}")
    assert os.path.exists(payload_path)
    with open(payload_path, "rt") as inputf:
        payload_json = inputf.read()
    assert payload_json == SEQ_VARIANT_UPDATE_PAYLOAD_JSON


@freeze_time("2012-01-14")
def test_import_deletion_tsv_new(fs):
    pass  # TODO


@freeze_time("2012-01-14")
def test_import_deletion_tsv_update(fs):
    pass  # TODO


@freeze_time("2012-01-14")
def test_import_structural_variant_tsv_new(fs, app_config, monkeypatch):
    path_tsv = "/tmp/seq_variant.tsv"
    fs.create_file(path_tsv, contents=STRUC_VARIANT_TSV)

    def mock_uuid4():
        return "mock-uuid4"

    monkeypatch.setattr(io_tsv.uuid, "uuid4", mock_uuid4)

    batch_name = "the-batch"
    batches.import_(config=app_config, name=batch_name, path=path_tsv, metadata=())

    payload_path = os.path.expanduser(
        "~/.local/share/clinvar-this/default/the-batch/payload.20120114000000.json"
    )
    assert os.path.exists(payload_path)
    with open(payload_path, "rt") as inputf:
        payload_json = inputf.read()
    assert payload_json == STRUC_VARIANT_PAYLOAD_JSON


def test_import_structural_variant_tsv_update(fs, app_config):
    path_tsv = "/tmp/struc_variant-update.tsv"
    fs.create_file(path_tsv, contents=STRUC_VARIANT_UPDATE_TSV)

    payload_path = os.path.expanduser(
        "~/.local/share/clinvar-this/default/the-batch/payload.20120113000000.json"
    )
    fs.create_file(
        os.path.expanduser(payload_path),
        contents=STRUC_VARIANT_PAYLOAD_JSON,
    )
    assert os.path.exists(payload_path)

    batch_name = "the-batch"
    batches.import_(config=app_config, name=batch_name, path=path_tsv, metadata=())

    fname = os.listdir(os.path.expanduser("~/.local/share/clinvar-this/default/the-batch"))[-1]

    payload_path = os.path.expanduser(f"~/.local/share/clinvar-this/default/the-batch/{fname}")
    assert os.path.exists(payload_path)
    with open(payload_path, "rt") as inputf:
        payload_json = inputf.read()
    assert payload_json == STRUC_VARIANT_UPDATE_PAYLOAD_JSON


@pytest.mark.parametrize(
    "exists,force",
    [
        (False, False),
        (True, False),
        (True, True),
    ],
)
def test_export_seq_variant_tsv(fs, app_config, exists, force):
    fs.create_file(
        os.path.expanduser(
            "~/.local/share/clinvar-this/default/the-batch/payload.20120113000000.json"
        ),
        contents=SEQ_VARIANT_PAYLOAD_JSON,
    )

    if exists:
        fs.create_file("/tmp/output.tsv", contents="foo")

    batch_name = "the-batch"

    if exists and not force:
        with pytest.raises(exceptions.IOException):
            batches.export(config=app_config, name=batch_name, path="/tmp/output.tsv")
    else:
        batches.export(config=app_config, name=batch_name, path="/tmp/output.tsv", force=force)

    with open("/tmp/output.tsv", "rt") as inputf:
        fcontents = inputf.read()

    if not exists or force:
        expected = "\n".join(
            [
<<<<<<< HEAD
                "ASSEMBLY\tCHROM\tPOS\tREF\tALT\tOMIM\tMOI\tCLIN_SIG\tCLIN_EVAL\tCLIN_COMMENT\tKEY\tHPO\tPMID",
=======
                "ASSEMBLY\tCHROM\tPOS\tREF\tALT\tOMIM\tMOI\tCLIN_SIG\tCLIN_EVAL\tCLIN_COMMENT\tKEY\tHPO\tACCESSION",
>>>>>>> 1ef8b8f7
                (
                    "GRCh37\t19\t48183936\tC\tCA\t619325\tAutosomal dominant inheritance\t"
                    "Likely pathogenic\t\t\t\tHP:0004322,HP:0001263\t\n"
                ),
            ]
        )
    else:
        expected = "foo"
    assert fcontents == expected


@pytest.mark.parametrize(
    "exists,force",
    [
        (False, False),
        (True, False),
        (True, True),
    ],
)
def test_export_structural_variant_tsv(fs, app_config, exists, force):
    fs.create_file(
        os.path.expanduser(
            "~/.local/share/clinvar-this/default/the-batch/payload.20120113000000.json"
        ),
        contents=STRUC_VARIANT_PAYLOAD_JSON,
    )

    if exists:
        fs.create_file("/tmp/output.tsv", contents="foo")

    batch_name = "the-batch"

    if exists and not force:
        with pytest.raises(exceptions.IOException):
            batches.export(
                config=app_config, name=batch_name, path="/tmp/output.tsv", struc_var=True
            )
    else:
        batches.export(
            config=app_config, name=batch_name, path="/tmp/output.tsv", force=force, struc_var=True
        )

    with open("/tmp/output.tsv", "rt") as inputf:
        fcontents = inputf.read()

    if not exists or force:
        expected = "\n".join(
            [
                (
                    "ASSEMBLY\tCHROM\tSTART\tSTOP\tSV_TYPE\tOMIM\tMOI\tCLIN_SIG\tCLIN_EVAL\t"
<<<<<<< HEAD
                    "CLIN_COMMENT\tKEY\tHPO\tPMID"
=======
                    "CLIN_COMMENT\tKEY\tHPO\tACCESSION"
>>>>>>> 1ef8b8f7
                ),
                (
                    "GRCh38\t1\t844347\t4398122\tDeletion\t\tAutosomal dominant inheritance\t"
                    "not provided\t\t\t\t\t\n"
                ),
            ]
        )
    else:
        expected = "foo"
    assert fcontents == expected


@pytest.mark.parametrize(
    "use_testing,dry_run",
    [(False, False), (False, True)],
)
@freeze_time("2012-01-14")
def test_submit(fs, app_config, use_testing, dry_run, monkeypatch):
    fs.create_file(
        os.path.expanduser(
            "~/.local/share/clinvar-this/default/the-batch/payload.20120113000000.json"
        ),
        contents=SEQ_VARIANT_PAYLOAD_JSON,
    )

    fs.create_file(SUBMISSION_SCHEMA_JSON_PATH, contents=SUBMISSION_SCHEMA_JSON)

    def mock_submit_data(_self, _payload):
        return {"id": "SUB000fake"}

    monkeypatch.setattr(batches.client.Client, "submit_data", mock_submit_data)

    batches.submit(config=app_config, name="the-batch", use_testing=use_testing, dry_run=dry_run)

    response_path = os.path.expanduser(
        "~/.local/share/clinvar-this/default/the-batch/submission-response.20120114000000.json"
    )
    if not dry_run:
        assert os.path.exists(response_path)
        with open(response_path, "rt") as inputf:
            assert inputf.read() == '{"id": "SUB000fake"}'
    else:
        assert not os.path.exists(response_path)


def test_retrieve_state_submitted(fs, app_config, monkeypatch):
    fs.create_file(
        os.path.expanduser(
            "~/.local/share/clinvar-this/default/the-batch/payload.20120113000000.json"
        ),
        contents=SEQ_VARIANT_PAYLOAD_JSON,
    )
    fs.create_file(
        os.path.expanduser(
            "~/.local/share/clinvar-this/default/the-batch/submission-response.20120114000000.json"
        ),
        contents='{"id": "SUB000fake"}',
    )

    response = json.loads(SEQ_VARIANT_RETRIEVE_RESPONSE_SUBMITTED_JSON)

    mock_retrieve_status = MagicMock()
    mock_retrieve_status.return_value = RetrieveStatusResult(
        status=CONVERTER.structure(response["status"], models.SubmissionStatus), summaries={}
    )

    monkeypatch.setattr(batches.client.Client, "retrieve_status", mock_retrieve_status)

    batches.retrieve(config=app_config, name="the-batch", use_testing=False)

    mock_retrieve_status.assert_called_once()
    assert len(mock_retrieve_status.call_args.args) == 1
    assert len(mock_retrieve_status.call_args.kwargs) == 0
    assert mock_retrieve_status.call_args.args[0] == "SUB000fake"


def test_retrieve_state_processing(fs, app_config, monkeypatch):
    fs.create_file(
        os.path.expanduser(
            "~/.local/share/clinvar-this/default/the-batch/payload.20120113000000.json"
        ),
        contents=SEQ_VARIANT_PAYLOAD_JSON,
    )
    fs.create_file(
        os.path.expanduser(
            "~/.local/share/clinvar-this/default/the-batch/submission-response.20120114000000.json"
        ),
        contents='{"id": "SUB000fake"}',
    )

    response = json.loads(SEQ_VARIANT_RETRIEVE_RESPONSE_PROCESSING_JSON)

    mock_retrieve_status = MagicMock()
    mock_retrieve_status.return_value = RetrieveStatusResult(
        status=CONVERTER.structure(response["status"], models.SubmissionStatus), summaries={}
    )

    monkeypatch.setattr(batches.client.Client, "retrieve_status", mock_retrieve_status)

    batches.retrieve(config=app_config, name="the-batch", use_testing=False)

    mock_retrieve_status.assert_called_once()
    assert len(mock_retrieve_status.call_args.args) == 1
    assert len(mock_retrieve_status.call_args.kwargs) == 0
    assert mock_retrieve_status.call_args.args[0] == "SUB000fake"


def test_retrieve_state_processed(fs, app_config, monkeypatch):
    fs.create_file(
        os.path.expanduser(
            "~/.local/share/clinvar-this/default/the-batch/payload.20120113000000.json"
        ),
        contents=SEQ_VARIANT_PAYLOAD_JSON,
    )
    fs.create_file(
        os.path.expanduser(
            "~/.local/share/clinvar-this/default/the-batch/submission-response.20120114000000.json"
        ),
        contents='{"id": "SUB000fake"}',
    )

    response = json.loads(SEQ_VARIANT_RETRIEVE_RESPONSE_SUCCESS_JSON)

    mock_retrieve_status = MagicMock()
    mock_retrieve_status.return_value = RetrieveStatusResult(
        status=CONVERTER.structure(response["status"], models.SubmissionStatus),
        summaries={
            key: CONVERTER.structure(value, models.SummaryResponse)
            for key, value in response["summaries"].items()
        },
    )

    monkeypatch.setattr(batches.client.Client, "retrieve_status", mock_retrieve_status)

    batches.retrieve(config=app_config, name="the-batch", use_testing=False)

    mock_retrieve_status.assert_called_once()
    assert len(mock_retrieve_status.call_args.args) == 1
    assert len(mock_retrieve_status.call_args.kwargs) == 0
    assert mock_retrieve_status.call_args.args[0] == "SUB000fake"


def test_retrieve_state_error(fs, app_config, monkeypatch):
    fs.create_file(
        os.path.expanduser(
            "~/.local/share/clinvar-this/default/the-batch/payload.20120113000000.json"
        ),
        contents=SEQ_VARIANT_PAYLOAD_JSON,
    )
    fs.create_file(
        os.path.expanduser(
            "~/.local/share/clinvar-this/default/the-batch/submission-response.20120114000000.json"
        ),
        contents='{"id": "SUB000fake"}',
    )

    response = json.loads(SEQ_VARIANT_RETRIEVE_RESPONSE_ERROR_JSON)

    mock_retrieve_status = MagicMock()
    mock_retrieve_status.return_value = RetrieveStatusResult(
        status=CONVERTER.structure(response["status"], models.SubmissionStatus), summaries={}
    )

    monkeypatch.setattr(batches.client.Client, "retrieve_status", mock_retrieve_status)

    batches.retrieve(config=app_config, name="the-batch", use_testing=False)

    mock_retrieve_status.assert_called_once()
    assert len(mock_retrieve_status.call_args.args) == 1
    assert len(mock_retrieve_status.call_args.kwargs) == 0
    assert mock_retrieve_status.call_args.args[0] == "SUB000fake"<|MERGE_RESOLUTION|>--- conflicted
+++ resolved
@@ -268,14 +268,10 @@
     if not exists or force:
         expected = "\n".join(
             [
-<<<<<<< HEAD
-                "ASSEMBLY\tCHROM\tPOS\tREF\tALT\tOMIM\tMOI\tCLIN_SIG\tCLIN_EVAL\tCLIN_COMMENT\tKEY\tHPO\tPMID",
-=======
-                "ASSEMBLY\tCHROM\tPOS\tREF\tALT\tOMIM\tMOI\tCLIN_SIG\tCLIN_EVAL\tCLIN_COMMENT\tKEY\tHPO\tACCESSION",
->>>>>>> 1ef8b8f7
+                "ASSEMBLY\tCHROM\tPOS\tREF\tALT\tOMIM\tMOI\tCLIN_SIG\tCLIN_EVAL\tCLIN_COMMENT\tKEY\tHPO\tACCESSION\tPMID",
                 (
                     "GRCh37\t19\t48183936\tC\tCA\t619325\tAutosomal dominant inheritance\t"
-                    "Likely pathogenic\t\t\t\tHP:0004322,HP:0001263\t\n"
+                    "Likely pathogenic\t\t\t\tHP:0004322,HP:0001263\t\t\n"
                 ),
             ]
         )
@@ -323,15 +319,11 @@
             [
                 (
                     "ASSEMBLY\tCHROM\tSTART\tSTOP\tSV_TYPE\tOMIM\tMOI\tCLIN_SIG\tCLIN_EVAL\t"
-<<<<<<< HEAD
-                    "CLIN_COMMENT\tKEY\tHPO\tPMID"
-=======
-                    "CLIN_COMMENT\tKEY\tHPO\tACCESSION"
->>>>>>> 1ef8b8f7
+                    "CLIN_COMMENT\tKEY\tHPO\tACCESSION\tPMID"
                 ),
                 (
                     "GRCh38\t1\t844347\t4398122\tDeletion\t\tAutosomal dominant inheritance\t"
-                    "not provided\t\t\t\t\t\n"
+                    "not provided\t\t\t\t\t\t\n"
                 ),
             ]
         )
